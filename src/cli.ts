--- conflicted
+++ resolved
@@ -29,7 +29,7 @@
     ./run test                      # Run test suite`);
 }
 
-<<<<<<< HEAD
+
 /**
  * Retrieves the rate limit status for GitHub.
  * @returns {Promise<number>} The rate limit value.
@@ -37,47 +37,6 @@
 async function getRateLimitStatus() {
     const rateLimit = await OCTOKIT.rateLimit.get();
     return rateLimit.data.rate;
-=======
-function ASSERT_EQ(actual: number, expected: number, testName: string = ''): number {
-    let threshold = 0.01;
-
-    if (Math.abs(expected - actual) < threshold) {
-        console.log(`\x1b[32m${testName}:\tPassed\x1b[0m`);
-        return 1;
-    }
-    else {//📝
-        console.error(`${testName}:\tFailed\tExpected: ${expected}, Actual: ${actual}`);
-        return 0;
-    }
-}
-
-// assert if the actual value is less than the expected value - some threshold
-function ASSERT_L(actual: number, expected: number, testName: string = ''): number {
-    let threshold = 0.005;
-
-    if (actual < (expected + threshold)) {
-        console.log(`\x1b[32m${testName}:\tPassed\x1b[0m`);
-        return 1;
-    }
-    else {
-        console.error(`${testName}:\tFailed\tExpected: ${expected}, Actual: ${actual}`);
-        return 0;
-    }
-}
-
-// assert if the actual value is greater than the expected value + some threshold
-function ASSERT_G(actual: number, expected: number, testName: string = ''): number {
-    let threshold = 0.01;
-
-    if (actual > (expected - threshold)) {
-        console.log(`\x1b[32m${testName}: Passed\x1b[0m`);
-        return 1;
-    }
-    else {
-        console.error(`${testName}: Failed\tExpected: ${expected}, Actual: ${actual}`);
-        return 0;
-    }
->>>>>>> c6ade87d
 }
 
 /**
@@ -167,27 +126,19 @@
     }
 }
 
-<<<<<<< HEAD
+
 /**
  * Represents a class that calculates the bus factor of a repository.
  * The bus factor is a measure of the number of developers that need to be hit by a bus (or leave the project) 
  * before it becomes infeasible to maintain the codebase.
  */
 class BusFactor extends Metrics {
-    public busFactor: number = 0;
-
+    public busFactor: number = -1;
     /**
      * Constructs a new instance of the CLI class.
      * @param url - The URL to connect to.
-     * @param token - The authentication token to use. Optional: Use a token for higher rate limits.
-     */
-    constructor(url: string, token: string = githubToken as string) {
-=======
-class BusFactor extends Metrics {
-    public busFactor: number = -1;
-
+     */
     constructor(url: string) {
->>>>>>> c6ade87d
         super(url);
     }
 
@@ -216,7 +167,7 @@
         return this.busFactor;
     }
 
-<<<<<<< HEAD
+
     /**
      * Retrieves the owner and repository name from a given GitHub URL.
      * 
@@ -224,9 +175,6 @@
      * @returns A promise that resolves to an object containing the owner and repository name.
      * @throws An error if the provided URL is invalid.
      */
-=======
-
->>>>>>> c6ade87d
     private async getRepoData(url: string): Promise<{ owner: string; repo: string }> {
         const regex = /https:\/\/github\.com\/([^/]+)\/([^/]+)/;
         const match = url.match(regex);
@@ -267,14 +215,7 @@
             page++;
         }
 
-<<<<<<< HEAD
         // print total number of commits 📝
-=======
-
-
-
-        //print total number of commits 📝
->>>>>>> c6ade87d
         // console.log("Total number of commits:", Array.from(commitCounts.values()).reduce((a, b) => a + b, 0));
         // console.log("Commit data:", commitCounts);
 
@@ -600,11 +541,7 @@
     let busFactor = new BusFactor('https://github.com/cloudinary/cloudinary_npm');
     let result = await busFactor.evaluate();
     ASSERT_EQ(result, 0.3, "Bus Factor Test 1") ? testsPassed++ : testsFailed++;
-<<<<<<< HEAD
-    ASSERT_EQ(busFactor.responseTime, 0.004, "Bus Factor Response Time Test 1") ? testsPassed++ : testsFailed++;
-=======
-    ASSERT_L(busFactor.responseTime, 0.004, "Bus Factor Response Time Test 1") ? testsPassed++ : testsFailed++;
->>>>>>> c6ade87d
+    ASSERT_LT(busFactor.responseTime, 0.004, "Bus Factor Response Time Test 1") ? testsPassed++ : testsFailed++;
     busFactors.push(busFactor);
 
 
@@ -612,19 +549,14 @@
     busFactor = new BusFactor('https://github.com/nullivex/nodist');
     result = await busFactor.evaluate();
     ASSERT_EQ(result, 0.3, "Bus Factor Test 2") ? testsPassed++ : testsFailed++;
-<<<<<<< HEAD
-    ASSERT_EQ(busFactor.responseTime, 0.002, "Bus Factor Response Time Test 2") ? testsPassed++ : testsFailed++;
-=======
-    ASSERT_L(busFactor.responseTime, 0.002, "Bus Factor Response Time Test 2") ? testsPassed++ : testsFailed++;
->>>>>>> c6ade87d
+    ASSERT_LT(busFactor.responseTime, 0.002, "Bus Factor Response Time Test 2") ? testsPassed++ : testsFailed++;
     busFactors.push(busFactor);
 
     //third test
     busFactor = new BusFactor('https://github.com/lodash/lodash');
     result = await busFactor.evaluate();
     ASSERT_EQ(result, 0.7, "Bus Factor Test 3") ? testsPassed++ : testsFailed++;
-<<<<<<< HEAD
-    ASSERT_EQ(busFactor.responseTime, 0.084, "Bus Factor Response Time Test 3") ? testsPassed++ : testsFailed++;
+    ASSERT_LT(busFactor.responseTime, 0.084, "Bus Factor Response Time Test 3") ? testsPassed++ : testsFailed++;
     busFactors.push(busFactor);
 
     return { passed: testsPassed, failed: testsFailed };
@@ -663,17 +595,6 @@
     return { passed: testsPassed, failed: testsFailed };
 }
 
-/**
- * Runs the tests and displays the results and timings.
- * 
- * @returns {Promise<void>} A promise that resolves when the tests are completed.
- */
-=======
-    ASSERT_L(busFactor.responseTime, 0.084, "Bus Factor Response Time Test 3") ? testsPassed++ : testsFailed++;
-    busFactors.push(busFactor);
-
-    return { passed: testsPassed, failed: testsFailed };
-}
 
 async function LicenseTest(): Promise<{ passed: number, failed: number }> {
     let testsPassed = 0;
@@ -701,7 +622,6 @@
     return { passed: testsPassed, failed: testsFailed };
 }
 // Placeholder function for 'test'
->>>>>>> c6ade87d
 async function runTests() {
     let passedTests = 0;
     let failedTests = 0;
@@ -713,15 +633,10 @@
     let status = await OCTOKIT.rateLimit.get();
     console.log(`Rate limit status: ${status.data.rate.remaining} remaining out of ${status.data.rate.limit}`);
 
-<<<<<<< HEAD
     // Run tests
-    // results.push(BusFactorTest());
+    results.push(BusFactorTest());
     results.push(CorrectnessTest());
-=======
-    //Run tests
-    // results.push(BusFactorTest());
     results.push(LicenseTest());
->>>>>>> c6ade87d
 
     // Display test results
     for (let i = 0; i < results.length; i++) {
