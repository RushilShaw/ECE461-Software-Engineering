--- conflicted
+++ resolved
@@ -19,8 +19,6 @@
 }
 
 export let OCTOKIT: Octokit = new Octokit({ auth: githubToken, });
-
-<<<<<<< HEAD
 export let logger: Logger = createLogger({
     level: logLevel,
     format: format.combine(
@@ -33,8 +31,6 @@
     ],
   });
 
-=======
->>>>>>> 1f43cc06
 /**
  * Represents a Metrics class.
  * @abstract
